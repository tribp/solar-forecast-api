#  Build and deploy Python app to Azure Web App - solar-forecast-api-dev

<<<<<<< HEAD
name: Build & deploy Azure Web App - Dev
=======
name: Build & deploy to Azure Web App
>>>>>>> 583e5a38

on:
  push:
    branches:
      - dev
  workflow_dispatch:

jobs:
  build:
    runs-on: ubuntu-latest

    steps:
      - uses: actions/checkout@v3

      - name: Set up Python version
        uses: actions/setup-python@v4
        with:
          python-version: '3.9'

      - name: Create and start virtual environment
        run: |
          python -m venv venv
          source venv/bin/activate
      
      - name: Install dependencies
        run: pip install -r requirements.txt
        
      # Optional: Add step to run tests here (PyTest, Django test suites, etc.)
      
      - name: Upload artifact for deployment jobs
        uses: actions/upload-artifact@v3
        with:
          name: python-app
          path: |
            . 
            !venv/

  deploy:
    runs-on: ubuntu-latest
    needs: build
    environment:
      name: 'Production'
      url: ${{ steps.deploy-to-webapp.outputs.webapp-url }}

    steps:
      - name: Download artifact from build job
        uses: actions/download-artifact@v3
        with:
          name: python-app
          path: .
<<<<<<< HEAD
      
      - name: Display structure of downloaded files
        run: ls -R
        
=======
          
      - name: Check downloaded files and structure
        run: ls -R
          
>>>>>>> 583e5a38
      - name: 'Deploy to Azure Web App'
        uses: azure/webapps-deploy@v2
        id: deploy-to-webapp
        with:
          app-name: 'solar-forecast-api-dev'
          slot-name: 'Production'
          publish-profile: ${{ secrets.AZUREAPPSERVICE_PUBLISHPROFILE_F0113A330FAD402CB768E1D2E03CDE29 }}
<|MERGE_RESOLUTION|>--- conflicted
+++ resolved
@@ -1,75 +1,64 @@
-#  Build and deploy Python app to Azure Web App - solar-forecast-api-dev
-
-<<<<<<< HEAD
-name: Build & deploy Azure Web App - Dev
-=======
-name: Build & deploy to Azure Web App
->>>>>>> 583e5a38
-
-on:
-  push:
-    branches:
-      - dev
-  workflow_dispatch:
-
-jobs:
-  build:
-    runs-on: ubuntu-latest
-
-    steps:
-      - uses: actions/checkout@v3
-
-      - name: Set up Python version
-        uses: actions/setup-python@v4
-        with:
-          python-version: '3.9'
-
-      - name: Create and start virtual environment
-        run: |
-          python -m venv venv
-          source venv/bin/activate
-      
-      - name: Install dependencies
-        run: pip install -r requirements.txt
-        
-      # Optional: Add step to run tests here (PyTest, Django test suites, etc.)
-      
-      - name: Upload artifact for deployment jobs
-        uses: actions/upload-artifact@v3
-        with:
-          name: python-app
-          path: |
-            . 
-            !venv/
-
-  deploy:
-    runs-on: ubuntu-latest
-    needs: build
-    environment:
-      name: 'Production'
-      url: ${{ steps.deploy-to-webapp.outputs.webapp-url }}
-
-    steps:
-      - name: Download artifact from build job
-        uses: actions/download-artifact@v3
-        with:
-          name: python-app
-          path: .
-<<<<<<< HEAD
-      
-      - name: Display structure of downloaded files
-        run: ls -R
-        
-=======
-          
-      - name: Check downloaded files and structure
-        run: ls -R
-          
->>>>>>> 583e5a38
-      - name: 'Deploy to Azure Web App'
-        uses: azure/webapps-deploy@v2
-        id: deploy-to-webapp
-        with:
-          app-name: 'solar-forecast-api-dev'
-          slot-name: 'Production'
-          publish-profile: ${{ secrets.AZUREAPPSERVICE_PUBLISHPROFILE_F0113A330FAD402CB768E1D2E03CDE29 }}
+#  Build and deploy Python app to Azure Web App - solar-forecast-api-dev
+
+name: Build & deploy Azure Web App - Dev
+
+on:
+  push:
+    branches:
+      - dev
+  workflow_dispatch:
+
+jobs:
+  build:
+    runs-on: ubuntu-latest
+
+    steps:
+      - uses: actions/checkout@v3
+
+      - name: Set up Python version
+        uses: actions/setup-python@v4
+        with:
+          python-version: '3.9'
+
+      - name: Create and start virtual environment
+        run: |
+          python -m venv venv
+          source venv/bin/activate
+      
+      - name: Install dependencies
+        run: pip install -r requirements.txt
+        
+      # Optional: Add step to run tests here (PyTest, Django test suites, etc.)
+      
+      - name: Upload artifact for deployment jobs
+        uses: actions/upload-artifact@v3
+        with:
+          name: python-app
+          path: |
+            . 
+            !venv/
+
+  deploy:
+    runs-on: ubuntu-latest
+    needs: build
+    environment:
+      name: 'Production'
+      url: ${{ steps.deploy-to-webapp.outputs.webapp-url }}
+
+    steps:
+      - name: Download artifact from build job
+        uses: actions/download-artifact@v3
+        with:
+          name: python-app
+          path: .
+          
+      - name: Check downloaded files and structure
+        run: ls -R
+          
+      - name: 'Deploy to Azure Web App'
+        uses: azure/webapps-deploy@v2
+        id: deploy-to-webapp
+        with:
+          app-name: 'solar-forecast-api-dev'
+          slot-name: 'Production'
+          publish-profile: ${{ secrets.AZUREAPPSERVICE_PUBLISHPROFILE_F0113A330FAD402CB768E1D2E03CDE29 }}