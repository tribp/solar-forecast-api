# Build and deploy of Python FastAPI app to Azure Web App

<<<<<<< HEAD
name: Build & deploy to Azure Web App - Prod
=======
name: Build & deploy to Azure Web App
>>>>>>> 583e5a38

on:
  push:
    branches:
      - main
  workflow_dispatch:

jobs:
  build:
    runs-on: ubuntu-latest

    steps:
      - uses: actions/checkout@v3

      - name: Set up Python 3.9
        uses: actions/setup-python@v4
        with:
          python-version: '3.9'
          
      - name: Create and start virtual environment
        run: |
          python -m venv venv
          source venv/bin/activate
      
      - name: Install dependencies
        run: |
          python -m pip install --upgrade pip
          pip install -r requirements.txt
        
      - name: Upload artifact for deployment jobs
        uses: actions/upload-artifact@v3
        with:
          name: python-app
          path: |
            .
            !venv/
           
  deploy:
    runs-on: ubuntu-latest
    needs: build
    environment:
      name: 'Production'
      url: ${{ steps.deploy-to-webapp.outputs.webapp-url }}

    steps:
      - name: Download artifact from build job
        uses: actions/download-artifact@v3
        with:
          name: python-app
          path: .  
<<<<<<< HEAD
=======
          
      - name: Check downloaded files and structure
        run: ls -R
>>>>>>> 583e5a38
          
      - name: 'Deploy to Azure Web App'
        uses: azure/webapps-deploy@v2
        with:
          app-name: 'solar-forecast-api'
          slot-name: 'Production'
          publish-profile: ${{ secrets.AZUREAPPSERVICE_PUBLISHPROFILE_D0C1FBBCF8E04357AAD0DED0DAF16803 }}
<|MERGE_RESOLUTION|>--- conflicted
+++ resolved
@@ -1,70 +1,64 @@
-# Build and deploy of Python FastAPI app to Azure Web App
-
-<<<<<<< HEAD
-name: Build & deploy to Azure Web App - Prod
-=======
-name: Build & deploy to Azure Web App
->>>>>>> 583e5a38
-
-on:
-  push:
-    branches:
-      - main
-  workflow_dispatch:
-
-jobs:
-  build:
-    runs-on: ubuntu-latest
-
-    steps:
-      - uses: actions/checkout@v3
-
-      - name: Set up Python 3.9
-        uses: actions/setup-python@v4
-        with:
-          python-version: '3.9'
-          
-      - name: Create and start virtual environment
-        run: |
-          python -m venv venv
-          source venv/bin/activate
-      
-      - name: Install dependencies
-        run: |
-          python -m pip install --upgrade pip
-          pip install -r requirements.txt
-        
-      - name: Upload artifact for deployment jobs
-        uses: actions/upload-artifact@v3
-        with:
-          name: python-app
-          path: |
-            .
-            !venv/
-           
-  deploy:
-    runs-on: ubuntu-latest
-    needs: build
-    environment:
-      name: 'Production'
-      url: ${{ steps.deploy-to-webapp.outputs.webapp-url }}
-
-    steps:
-      - name: Download artifact from build job
-        uses: actions/download-artifact@v3
-        with:
-          name: python-app
-          path: .  
-<<<<<<< HEAD
-=======
-          
-      - name: Check downloaded files and structure
-        run: ls -R
->>>>>>> 583e5a38
-          
-      - name: 'Deploy to Azure Web App'
-        uses: azure/webapps-deploy@v2
-        with:
-          app-name: 'solar-forecast-api'
-          slot-name: 'Production'
-          publish-profile: ${{ secrets.AZUREAPPSERVICE_PUBLISHPROFILE_D0C1FBBCF8E04357AAD0DED0DAF16803 }}
+# Build and deploy of Python FastAPI app to Azure Web App
+
+
+name: Build & deploy to Azure Web App - Prod
+
+on:
+  push:
+    branches:
+      - main
+  workflow_dispatch:
+
+jobs:
+  build:
+    runs-on: ubuntu-latest
+
+    steps:
+      - uses: actions/checkout@v3
+
+      - name: Set up Python 3.9
+        uses: actions/setup-python@v4
+        with:
+          python-version: '3.9'
+          
+      - name: Create and start virtual environment
+        run: |
+          python -m venv venv
+          source venv/bin/activate
+      
+      - name: Install dependencies
+        run: |
+          python -m pip install --upgrade pip
+          pip install -r requirements.txt
+        
+      - name: Upload artifact for deployment jobs
+        uses: actions/upload-artifact@v3
+        with:
+          name: python-app
+          path: |
+            .
+            !venv/
+           
+  deploy:
+    runs-on: ubuntu-latest
+    needs: build
+    environment:
+      name: 'Production'
+      url: ${{ steps.deploy-to-webapp.outputs.webapp-url }}
+
+    steps:
+      - name: Download artifact from build job
+        uses: actions/download-artifact@v3
+        with:
+          name: python-app
+          path: .  
+          
+      - name: Check downloaded files and structure
+        run: ls -R
+          
+      - name: 'Deploy to Azure Web App'
+        uses: azure/webapps-deploy@v2
+        with:
+          app-name: 'solar-forecast-api'
+          slot-name: 'Production'
+          publish-profile: ${{ secrets.AZUREAPPSERVICE_PUBLISHPROFILE_D0C1FBBCF8E04357AAD0DED0DAF16803 }}